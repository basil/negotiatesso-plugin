/*
 *  The MIT License
 *
 *  Copyright (c) 2015 Bryson Gibbons. All rights reserved.
 *
 *  Permission is hereby granted, free of charge, to any person obtaining a copy
 *  of this software and associated documentation files (the "Software"), to deal
 *  in the Software without restriction, including without limitation the rights
 *  to use, copy, modify, merge, publish, distribute, sublicense, and/or sell
 *  copies of the Software, and to permit persons to whom the Software is
 *  furnished to do so, subject to the following conditions:
 *
 *  The above copyright notice and this permission notice shall be included in
 *  all copies or substantial portions of the Software.
 *
 *  THE SOFTWARE IS PROVIDED "AS IS", WITHOUT WARRANTY OF ANY KIND, EXPRESS OR
 *  IMPLIED, INCLUDING BUT NOT LIMITED TO THE WARRANTIES OF MERCHANTABILITY,
 *  FITNESS FOR A PARTICULAR PURPOSE AND NONINFRINGEMENT. IN NO EVENT SHALL THE
 *  AUTHORS OR COPYRIGHT HOLDERS BE LIABLE FOR ANY CLAIM, DAMAGES OR OTHER
 *  LIABILITY, WHETHER IN AN ACTION OF CONTRACT, TORT OR OTHERWISE, ARISING FROM,
 *  OUT OF OR IN CONNECTION WITH THE SOFTWARE OR THE USE OR OTHER DEALINGS IN
 *  THE SOFTWARE.
 *
 *  Portions of this code are based on the KerberosSSO plugin, also licensed
 *  under the MIT License. See https://github.com/jenkinsci/kerberos-sso-plugin
 *  for license details.
 */

package com.github.farmgeek4life.jenkins.negotiatesso;

import hudson.Extension;
import hudson.model.Descriptor;
import hudson.util.ListBoxModel;
import hudson.util.PluginServletFilter;
import jenkins.model.Jenkins;
import jenkins.util.SetContextClassLoader;
import net.sf.json.JSONObject;
import org.kohsuke.stapler.StaplerRequest2;

import jakarta.servlet.ServletException;
import java.util.logging.Level;
import java.util.logging.Logger;
import jenkins.model.GlobalConfiguration;
import jenkins.model.GlobalConfigurationCategory;
import waffle.servlet.spi.BasicSecurityFilterProvider;
import waffle.servlet.spi.NegotiateSecurityFilterProvider;

/**
 * The core of this Plugin. Handles the configuration of the Waffle
 * NegotiateSecurityFilter It also starts / stops the filter at the user's
 * request and data-binds to config.groovy.
 *
 * @author Bryson Gibbons;
 */
@Extension
public final class NegotiateSSO extends GlobalConfiguration {
    private static final Logger LOGGER = Logger.getLogger(NegotiateSSO.class.getName());

    private boolean enabled = false;

    private boolean redirectEnabled = false;
    private String redirect = "yourdomain.com";
    private boolean allowLocalhost = true;

    private boolean allowImpersonate = false;
    private String principalFormat = "fqn";
    private String roleFormat = "fqn";
    private String protocols = "Negotiate NTLM";
    private String providers = NegotiateSecurityFilterProvider.class.getName() + " " + BasicSecurityFilterProvider.class.getName();

    private transient NegSecFilter filter;
    private transient NegSecUserSeedFilter userSeedFilter;

    /**
     * Fetches the singleton instance of this plugin.
     *
     * @return the instance.
     */
    public static NegotiateSSO getInstance() {
        Jenkins jenkins = Jenkins.get();
        return jenkins.getDescriptorByType(NegotiateSSO.class);
    }

    /**
     * Get the proper category for the settings location
     * @return GlobalConfigurationCategory.Security
     */
    @Override
    public GlobalConfigurationCategory getCategory() {
        return GlobalConfigurationCategory.get(GlobalConfigurationCategory.Security.class);
    }

    /**
     * The Plugin Display name
     * @return Display name
     */
    @Override
    public String getDisplayName() {
        return "NegotiateSSO";
    }

    /**
     * Initializes and starts the filter, if enabled.
     */
    public NegotiateSSO() {
        super();
        //load(); // start() calls load().
        try {
            start();
        }
        catch (ServletException e) {
            NegotiateSSO.LOGGER.log(Level.SEVERE, "Failed initialize plugin due to faulty config.", e);
            this.enabled = false;
        }
    }

    /**
     * Starts the plugin. Loads previous configuration if such exists.
     *
     * @throws ServletException if the Waffle NTLM/Kerberos filter cannot be added to
     * Jenkins.
     */
    public void start() throws ServletException {
        load();
        try {
            if (this.enabled) {
                startFilter();
            }
        } catch (ServletException e) {
            NegotiateSSO.LOGGER.log(Level.SEVERE, "Failed initialize plugin due to faulty config.", e);
            this.enabled = false;
            removeFilter();
        }
    }

    /**
     * Initializes the filter and inserts it into the chain
     * @throws ServletException
     */
    private void startFilter() throws ServletException {
        if (!System.getProperty("os.name").toLowerCase().contains("win")) {
            NegotiateSSO.LOGGER.log(Level.SEVERE, "Not a Windows OS. NegotiateSSO will not work. Plugin Disabled.");
            this.enabled = false;
            return;
        }

        NegotiateSSO.LOGGER.log(Level.INFO, "Starting Security Filter");
        this.filter = new NegSecFilter();
        this.filter.setImpersonate(this.allowImpersonate);
        this.filter.setPrincipalFormat(this.principalFormat); // default "fqn", options "fqn", "sid", "both"
        this.filter.setRoleFormat(this.roleFormat); // default "fqn", options "fqn", "sid", "both", "none"
        this.filter.setAllowLocalhost(this.allowLocalhost);
        this.filter.setRedirect(this.redirectEnabled, this.redirect);
        SecurityFilterConfig config = new SecurityFilterConfig();
        config.setParameter("roleFormat", this.roleFormat);
        config.setParameter("principalFormat", this.principalFormat);
        config.setParameter("impersonate", String.valueOf(this.allowImpersonate));
        config.setParameter("allowGuestLogin", String.valueOf(Boolean.FALSE));
        config.setParameter("securityFilterProviders", this.providers); // split around any whitespace: \t\n\x0B\f\r
        //config.setParameter("securityFilterProviders", NegotiateSecurityFilterProvider.class.getName()); // split around any whitespace: \t\n\x0B\f\r
        //config.setParameter("securityFilterProviders", BasicSecurityFilterProvider.class.getName()); // split around any whitespace: \t\n\x0B\f\r

        //config.setParameter("allowLocalhost", String.valueOf(this.allowLocalhost));
        //config.setParameter("redirectEnabled", String.valueOf(this.redirectEnabled));
        //config.setParameter("redirect", this.redirect);
        if (this.providers.contains("NegotiateSecurityFilterProvider")) {
            //config.setParameter("waffle.servlet.spi.BasicSecurityFilterProvider/realm", "");
            //config.setParameter("waffle.servlet.spi.NegotiateSecurityFilterProvider/protocols", "Negotiate NTLM"); // split around any whitespace: \t\n\x0B\f\r
            config.setParameter("waffle.servlet.spi.NegotiateSecurityFilterProvider/protocols", protocols); // split around any whitespace: \t\n\x0B\f\r
        }

        // Modify the thread's ClassLoader context so that the ServiceLoader call in waffle-jna-jakarta can succeed
<<<<<<< HEAD
        try (SetContextClassLoader sccl = new SetContextClassLoader(CacheSupplier.class)) {
=======
        try (SetContextClassLoader sccl = new SetContextClassLoader(NegotiateSSO.class)) {
>>>>>>> 7b8ab9e4
            this.filter.init(config);
        }

        this.userSeedFilter = new NegSecUserSeedFilter();
        this.userSeedFilter.init(null);

        // https://github.com/dblock/waffle/blob/master/Docs/tomcat/TomcatSingleSignOnValve.md
        //    fqn: Fully qualified names, such as domain\\username. When unavailable, a SID is used. This is the default.
        //    sid: SID in the S- format.
        //    both: Both a fully qualified name and a SID in the S- format. The fully qualified name is placed in the list first. Tomcat assumes that the first entry of this list is a username.
        //    none Do not include a principal name. Permitted only for roleFormat.
        PluginServletFilter.addFilter(this.filter);
        PluginServletFilter.addFilter(this.userSeedFilter);
    }

    /**
     * Safe and complete removal of the filter from the system.
     *
     * @throws ServletException if PluginServletFilter does
     */
    private void removeFilter() throws ServletException {
        if (this.filter != null) {
            PluginServletFilter.removeFilter(this.filter);
            this.filter.destroy();
            this.filter = null;
        }

        if (this.userSeedFilter != null) {
            PluginServletFilter.removeFilter(this.userSeedFilter);
            this.userSeedFilter.destroy();
            this.userSeedFilter = null;
        }
    }

    /**
     * When submit is pressed on the global config page and any settings for
     * this plugin are changed, this method is called. It updates all the
     * fields, restarts or stops the filter depending on configuration and saves
     * the configuration to disk.
     *
     * @param req the Stapler Request to serve.
     * @param formData the JSON data containing the new configuration.
     * @return true if configuration successful; false otherwise
     * @throws Descriptor.FormException if any data in the form is wrong.
     */
    @Override
    public boolean configure(StaplerRequest2 req, JSONObject formData)
            throws Descriptor.FormException {
        try {
            if (!System.getProperty("os.name").toLowerCase().contains("win")) {
                NegotiateSSO.LOGGER.log(Level.SEVERE, "Not a Windows OS. NegotiateSSO will not work. Plugin Disabled.");
                removeFilter();
                this.enabled = false;
            }
            else if (formData.has("enabled")) {
                JSONObject data = formData.getJSONObject("enabled");

                //NegotiateSSO.LOGGER.log(Level.SEVERE, "data: " + data.toString());
                if (!data.has("allowImpersonate") || !data.has("roleFormat")
                        || !data.has("principalFormat") || !data.has("protocols")
                        || !data.has("providers") || !data.has("allowLocalhost")) {
                    throw new Descriptor.FormException("Malformed form recieved. Try again.", "enabled");
                }

                if (data.has("redirectEnabled")) {
                    JSONObject rData = data.getJSONObject("redirectEnabled");
                    //NegotiateSSO.LOGGER.log(Level.SEVERE, "rData: " + rData.toString());
                    if (rData.has("redirect")) {
                        String domain = rData.getString("redirect");
                        if (!domain.isEmpty()) {
                            this.redirectEnabled = true;
                            this.redirect = rData.getString("redirect");
                        }
                        else {
                            throw new Descriptor.FormException("Cannot specify empty domain. Try again.", "redirect");
                        }
                    }
                    else {
                        throw new Descriptor.FormException("Malformed form recieved. Try again.", "redirect");
                    }
                }
                else {
                    this.redirectEnabled = false;
                }

                //Then processing data that it's up to the user to get correct.
                this.enabled = true;

                this.allowImpersonate = data.getBoolean("allowImpersonate");
                this.roleFormat = data.getString("roleFormat");
                this.principalFormat = data.getString("principalFormat");
                this.protocols = data.getString("protocols");
                this.providers = data.getString("providers");
                this.allowLocalhost = data.getBoolean("allowLocalhost");

                removeFilter();
                startFilter();
            } else {
                removeFilter();
                this.enabled = false;
            }

            save();
        }
        catch (ServletException e) {
            NegotiateSSO.LOGGER.log(Level.SEVERE, "Failed to initialize plugin due to faulty config.", e);
            try {
                removeFilter();
            }
            catch (ServletException x) {
                // Nothing.
            }
            this.enabled = false;
            return false;
        }
        return true;
    }

    /**
     * Used by groovy for data-binding.
     *
     * @return whether the Filter is currently enabled or not.
     */
    public boolean getEnabled() {
        return this.enabled;
    }

    /**
     * Used by groovy for data-binding.
     *
     * @return the current role format
     */
    public String getRoleFormat() {
        return this.roleFormat;
    }

    /**
     * Used by groovy for data-binding.
     *
     * @param format set the role format
     */
    public void setRoleFormat(String format) {
        this.roleFormat = format;
    }

    /**
     * Used by groovy for data-binding.
     *
     * @return the current principal format
     */
    public String getPrincipalFormat() {
        return this.principalFormat;
    }

    /**
     * Used by groovy for data-binding.
     *
     * @param format set the principal format
     */
    public void setPrincipalFormat(String format) {
        this.principalFormat = format;
    }

    /**
     * Used by groovy for data-binding.
     *
     * @return the current protocols
     */
    public String getProtocols() {
        return protocols;
    }

    /**
     * Used by groovy for data-binding.
     *
     * @param protocol set the principal format
     */
    public void setProtocols(String protocol) {
        this.protocols = protocol;
    }

    /**
     * Used by groovy for data-binding.
     *
     * @return the current providers
     */
    public String getProviders() {
        return providers;
    }

    /**
     * Used by groovy for data-binding.
     *
     * @param provider set the principal format
     */
    public void setProviders(String provider) {
        this.providers = provider;
    }

    /**
     * Used by groovy for data-binding.
     *
     * @return whether servlet delegation should be used.
     */
    public boolean isAllowImpersonate() {
        return this.allowImpersonate;
    }

    /**
     * Used by groovy for data-binding.
     *
     * @return whether localhost is allowed without authentication.
     */
    public boolean isAllowLocalhost() {
        return this.allowLocalhost;
    }

    /**
     * Used by groovy for data-binding.
     *
     * @return whether unauthenticated requests should be redirected
     */
    public boolean isRedirectEnabled() {
        return this.redirectEnabled;
    }

    /**
     * Used by groovy for data-binding.
     *
     * @return the site to redirect to
     */
    public String getRedirect() {
        return this.redirect;
    }

    /**
     * Used by groovy for data-binding.
     *
     * @param redirect the site to redirect to
     */
    public void setRedirect(String redirect) {
        this.redirect = redirect;
    }

    /**
     * Used by groovy for data-binding.
     *
     * @return the allowed role format strings
     */
    public ListBoxModel doFillRoleFormatItems() {
        ListBoxModel items = new ListBoxModel();
        items.add("Fully Qualified Name, fallback on SID", "fqn");
        items.add("SID", "sid");
        items.add("Both FQN and SID", "both");
        items.add("No Principal Name", "none");
        return items;
    }

    /**
     * Used by groovy for data-binding.
     *
     * @return the allowed principal format strings
     */
    public ListBoxModel doFillPrincipalFormatItems() {
        ListBoxModel items = new ListBoxModel();
        items.add("Fully Qualified Name, fallback on SID", "fqn");
        items.add("SID", "sid");
        items.add("Both FQN and SID", "both");
        return items;
    }

    /**
     * Used by groovy for data-binding.
     *
     * @return the allowed protocol strings
     */
    public ListBoxModel doFillProtocolsItems() {
        ListBoxModel items = new ListBoxModel();
        items.add("Negotiate, fallback on NTLM", "Negotiate NTLM");
        items.add("NTLM, fallback on Negotiate", "NTLM Negotiate");
        items.add("Negotiate only", "Negotiate");
        items.add("NTLM only", "NTLM");
        return items;
    }

    /**
     * Used by groovy for data-binding: provides a name and java classpath for an HTML 'select' element
     *
     * Suppressed warnings (for security scans):
     * * permission check: the configuration page is restricted to 'ADMINISTER' permissions, but this function is only providing the potential choices, not changing settings
     * * csrf: We do not provide routable URLs, only a text name (with spaces) and a java classpath reference for internal use
     *
     * @return the allowed provider strings
     */
    @SuppressWarnings({"lgtm[jenkins/no-permission-check]", "lgtm[jenkins/csrf]"})
    public ListBoxModel doFillProvidersItems() {
        ListBoxModel items = new ListBoxModel();
        items.add("Negotiate, then Basic", NegotiateSecurityFilterProvider.class.getName() + " " + BasicSecurityFilterProvider.class.getName());
        items.add("Negotiate only", NegotiateSecurityFilterProvider.class.getName());
        items.add("Basic (pop-up login) only", BasicSecurityFilterProvider.class.getName());
        return items;
    }
}<|MERGE_RESOLUTION|>--- conflicted
+++ resolved
@@ -170,11 +170,7 @@
         }
 
         // Modify the thread's ClassLoader context so that the ServiceLoader call in waffle-jna-jakarta can succeed
-<<<<<<< HEAD
         try (SetContextClassLoader sccl = new SetContextClassLoader(CacheSupplier.class)) {
-=======
-        try (SetContextClassLoader sccl = new SetContextClassLoader(NegotiateSSO.class)) {
->>>>>>> 7b8ab9e4
             this.filter.init(config);
         }
 
